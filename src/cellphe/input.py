--- conflicted
+++ resolved
@@ -188,10 +188,7 @@
     max_heap: int | None = None,
 ) -> None:
     # pylint: disable=too-many-positional-arguments
-<<<<<<< HEAD
-=======
     # pylint: disable=too-many-arguments
->>>>>>> ce4c5e4f
     """
     Tracks cells across a set of frames using TrackMate, storing the frame
     features in a CSV, and the ROIs in a specified folder.

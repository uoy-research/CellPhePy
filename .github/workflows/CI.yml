name: Python CI
on:
  push:
    branches: [ main ]
  pull_request:
    branches: [ main ]
  release:
    types: [created]    
  workflow_dispatch:

jobs:
  validation:
    uses: microsoft/action-python/.github/workflows/validation.yml@0.7.2
    with:
      workdir: '.'

<<<<<<< HEAD
  #publish:
  #  uses: microsoft/action-python/.github/workflows/publish.yml@0.6.4
  #  secrets:
  #    PYPI_PASSWORD: ${{ secrets.PYPI_PASSWORD }}
  #    TEST_PYPI_PASSWORD: ${{ secrets.TEST_PYPI_PASSWORD  }}
=======
  publish:
    uses: microsoft/action-python/.github/workflows/publish.yml@0.7.2
    secrets:
      PYPI_PASSWORD: ${{ secrets.PYPI_PASSWORD }}
      TEST_PYPI_PASSWORD: ${{ secrets.TEST_PYPI_PASSWORD  }}
>>>>>>> ad108294
<|MERGE_RESOLUTION|>--- conflicted
+++ resolved
@@ -14,16 +14,8 @@
     with:
       workdir: '.'
 
-<<<<<<< HEAD
   #publish:
   #  uses: microsoft/action-python/.github/workflows/publish.yml@0.6.4
   #  secrets:
   #    PYPI_PASSWORD: ${{ secrets.PYPI_PASSWORD }}
-  #    TEST_PYPI_PASSWORD: ${{ secrets.TEST_PYPI_PASSWORD  }}
-=======
-  publish:
-    uses: microsoft/action-python/.github/workflows/publish.yml@0.7.2
-    secrets:
-      PYPI_PASSWORD: ${{ secrets.PYPI_PASSWORD }}
-      TEST_PYPI_PASSWORD: ${{ secrets.TEST_PYPI_PASSWORD  }}
->>>>>>> ad108294
+  #    TEST_PYPI_PASSWORD: ${{ secrets.TEST_PYPI_PASSWORD  }}
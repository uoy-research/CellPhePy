[build-system]
requires = ["flit"]
build-backend = "flit.buildapi"

[project]
name =  "cellphe"
<<<<<<< HEAD
version = "0.3.6"
=======
version = "0.3.5"
>>>>>>> ce4c5e4f
authors = [
    {name = "Stuart Lacy", email = "stuart.lacy@york.ac.uk"},
    {name = "Laura Wiggins", email = "l.wiggins@sheffield.ac.uk"},
]
description = "CellPhe: Toolkit for cell phenotyping from time-lapse videos"
readme = "README.md"
classifiers = [
    "Development Status :: 3 - Alpha",
    "Intended Audience :: Developers",
    "License :: OSI Approved :: MIT License",
    "Programming Language :: Python :: 3 :: Only",
    "Programming Language :: Python :: 3.8",
    "Programming Language :: Python :: 3.9",
    "Programming Language :: Python :: 3.10",
    "Programming Language :: Python :: 3.11",
    "Programming Language :: Python :: 3.12"
]
requires-python = ">=3.8.1"
dependencies = [
    "cellpose",
    "imbalanced-learn",
    "JPype1==1.5.0",
    "matplotlib",
    "numpy",
    "pandas",
    "pillow",
    "pyimagej",
    "pyjanitor",
    "pywavelets",
    "roifile",
    "scipy",
    "scikit-image",
    "scikit-learn",
    "shapely",
    "xgboost"
]

[project.optional-dependencies]
spark = [
    "pyspark>=3.0.0"
]
test = [
    "bandit[toml]==1.8.0",
    "black==24.10.0",
    "check-manifest==0.50",
    "flake8-bugbear==24.10.31",
    "flake8-docstrings",
    "flake8-formatter_junit_xml",
    "flake8",
    "flake8-pyproject",
    "pre-commit==4.0.1",
    "pylint==3.3.2",
    "pylint_junit",
    "pytest-cov==6.0.0",
    "pytest-mock<3.14.1",
    "pytest-runner",
    "pytest==8.3.4",
    "pytest-github-actions-annotate-failures",
    "shellcheck-py==0.10.0.1"
]

[project.urls]
Documentation = "https://uoy-research.github.io/CellPhePy"
Source = "https://github.com/uoy-research/CellPhePy/issues"
Tracker = "https://github.com/uoy-research/CellPhePy"

[tool.flit.module]
name = "cellphe"

[tool.bandit]
exclude_dirs = ["build","dist","tests","scripts"]
number = 4
recursive = true
targets = "src"

[tool.black]
line-length = 120
fast = true

[tool.coverage.run]
branch = true

[tool.coverage.report]
fail_under = 100

[tool.flake8]
max-line-length = 120
select = "F,E,W,B,B901,B902,B903"
per-file-ignores = "__init__.py:F401,F403"
exclude = [
    ".eggs",
    ".git",
    ".tox",
    "nssm",
    "obj",
    "out",
    "packages",
    "pywin32",
    "tests",
    "swagger_client",
    "data"
]
ignore = [
    "E722",
    "B001",
    "W503",
    "E203"
]

[tool.pyright]
include = ["src"]
exclude = [
    "**/node_modules",
    "**/__pycache__",
]
venv = "env37"

reportMissingImports = true
reportMissingTypeStubs = false

pythonVersion = "3.7"
pythonPlatform = "Linux"

executionEnvironments = [
  { root = "src" }
]

[tool.pytest.ini_options]
addopts = "--cov-report xml:coverage.xml --cov src --cov-fail-under 0 --cov-append -m 'not integration'"
pythonpath = [
  "src"
]
testpaths = "tests"
junit_family = "xunit2"
markers = [
    "integration: marks as integration test",
    "notebooks: marks as notebook test",
    "gpu: marks as gpu test",
    "spark: marks tests which need Spark",
    "slow: marks tests as slow",
    "unit: fast offline tests",
]

[tool.tox]
legacy_tox_ini = """
[tox]
envlist = py, integration, spark, all

[testenv]
commands =
    pytest -m "not integration and not spark" {posargs}

[testenv:integration]
commands =
    pytest -m "integration" {posargs}

[testenv:spark]
extras = spark
setenv =
       PYSPARK_DRIVER_PYTHON = {envpython}
       PYSPARK_PYTHON = {envpython}
commands =
    pytest -m "spark" {posargs}

[testenv:all]
extras = all
setenv =
       PYSPARK_DRIVER_PYTHON = {envpython}
       PYSPARK_PYTHON = {envpython}
commands =
    pytest {posargs}
"""

[tool.pylint]
extension-pkg-whitelist= [
    "numpy",
    "torch",
    "cv2",
    "pyodbc",
    "pydantic",
    "ciso8601",
    "netcdf4",
    "scipy"
]
ignore="CVS"
ignore-patterns="test.*?py,conftest.py,data/*,docs/*"
init-hook='import sys; sys.setrecursionlimit(8 * sys.getrecursionlimit())'
jobs=0
limit-inference-results=100
persistent="yes"
suggestion-mode="yes"
unsafe-load-any-extension="no"

[tool.pylint.'MESSAGES CONTROL']
enable="c-extension-no-member"

[tool.pylint.'REPORTS']
evaluation="10.0 - ((float(5 * error + warning + refactor + convention) / statement) * 10)"
output-format="text"
reports="no"
score="yes"

[tool.pylint.'REFACTORING']
max-nested-blocks=5
never-returning-functions="sys.exit"

[tool.pylint.'BASIC']
argument-naming-style="snake_case"
attr-naming-style="snake_case"
bad-names= [
    "foo",
    "bar"
]
class-attribute-naming-style="any"
class-naming-style="PascalCase"
const-naming-style="UPPER_CASE"
docstring-min-length=-1
function-naming-style="snake_case"
good-names= [
    "i",
    "j",
    "k",
    "ex",
    "Run",
    "_"
]
include-naming-hint="yes"
inlinevar-naming-style="any"
method-naming-style="snake_case"
module-naming-style="any"
no-docstring-rgx="^_"
property-classes="abc.abstractproperty"
variable-naming-style="snake_case"

[tool.pylint.'FORMAT']
ignore-long-lines="^\\s*(# )?.*['\"]?<?https?://\\S+>?"
indent-after-paren=4
indent-string='    '
max-line-length=120
max-module-lines=1000
single-line-class-stmt="no"
single-line-if-stmt="no"

[tool.pylint.'LOGGING']
logging-format-style="old"
logging-modules="logging"

[tool.pylint.'MISCELLANEOUS']
notes= [
    "FIXME",
    "XXX",
    "TODO"
]

[tool.pylint.'SIMILARITIES']
ignore-comments="yes"
ignore-docstrings="yes"
ignore-imports="yes"
min-similarity-lines=7

[tool.pylint.'SPELLING']
max-spelling-suggestions=4
spelling-store-unknown-words="no"

[tool.pylint.'STRING']
check-str-concat-over-line-jumps="no"

[tool.pylint.'TYPECHECK']
contextmanager-decorators="contextlib.contextmanager"
generated-members="numpy.*,np.*,pyspark.sql.functions,collect_list"
ignore-mixin-members="yes"
ignore-none="yes"
ignore-on-opaque-inference="yes"
ignored-classes="optparse.Values,thread._local,_thread._local,numpy,torch,swagger_client"
ignored-modules="numpy,torch,swagger_client,netCDF4,scipy"
missing-member-hint="yes"
missing-member-hint-distance=1
missing-member-max-choices=1

[tool.pylint.'VARIABLES']
additional-builtins="dbutils"
allow-global-unused-variables="yes"
callbacks= [
    "cb_",
    "_cb"
]
dummy-variables-rgx="_+$|(_[a-zA-Z0-9_]*[a-zA-Z0-9]+?$)|dummy|^ignored_|^unused_"
ignored-argument-names="_.*|^ignored_|^unused_"
init-import="no"
redefining-builtins-modules="six.moves,past.builtins,future.builtins,builtins,io"

[tool.pylint.'CLASSES']
defining-attr-methods= [
    "__init__",
    "__new__",
    "setUp",
    "__post_init__"
]
exclude-protected= [
    "_asdict",
    "_fields",
    "_replace",
    "_source",
    "_make"
]
valid-classmethod-first-arg="cls"
valid-metaclass-classmethod-first-arg="cls"

[tool.pylint.'DESIGN']
max-args=5
max-attributes=7
max-bool-expr=5
max-branches=12
max-locals=15
max-parents=7
max-public-methods=20
max-returns=6
max-statements=50
min-public-methods=2

[tool.pylint.'IMPORTS']
allow-wildcard-with-all="no"
analyse-fallback-blocks="no"
deprecated-modules="optparse,tkinter.tix"

[tool.pylint.'EXCEPTIONS']
overgeneral-exceptions= [
    "BaseException",
    "Exception"
]<|MERGE_RESOLUTION|>--- conflicted
+++ resolved
@@ -4,11 +4,7 @@
 
 [project]
 name =  "cellphe"
-<<<<<<< HEAD
 version = "0.3.6"
-=======
-version = "0.3.5"
->>>>>>> ce4c5e4f
 authors = [
     {name = "Stuart Lacy", email = "stuart.lacy@york.ac.uk"},
     {name = "Laura Wiggins", email = "l.wiggins@sheffield.ac.uk"},

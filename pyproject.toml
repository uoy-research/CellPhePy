--- conflicted
+++ resolved
@@ -55,13 +55,8 @@
     "flake8-formatter_junit_xml",
     "flake8",
     "flake8-pyproject",
-<<<<<<< HEAD
-    "pre-commit==4.1.0",
+    "pre-commit==4.2.0",
     "pylint==3.3.7",
-=======
-    "pre-commit==4.2.0",
-    "pylint==3.3.4",
->>>>>>> 1ac884a8
     "pylint_junit",
     "pytest-cov==6.1.1",
     "pytest-mock<3.14.1",
